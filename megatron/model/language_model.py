--- conflicted
+++ resolved
@@ -158,16 +158,11 @@
             self.position_embeddings = torch.nn.Embedding(
                 max_sequence_length, self.hidden_size)
             self._position_embeddings_key = 'position_embeddings'
-<<<<<<< HEAD
+
             # Initialize the position embeddings.
             with deepspeed.zero.GatheredParameters(self.position_embeddings.weight, modifier_rank=0):
             	self.init_method(self.position_embeddings.weight)
-
-=======
-            with deepspeed.zero.GatheredParameters(self.position_embeddings.weight, modifier_rank=0):
-                # Initialize the position embeddings.
                 self.init_method(self.position_embeddings.weight)
->>>>>>> 8898261a
         elif self.embedding_type == "sinusoidal":
             self.position_embeddings = SinusoidalPositionalEmbedding(self.hidden_size)
 
@@ -179,15 +174,10 @@
         if self.num_tokentypes > 0:
             self.tokentype_embeddings = torch.nn.Embedding(self.num_tokentypes,
                                                            self.hidden_size)
-<<<<<<< HEAD
             # Initialize the token-type embeddings.
             with deepspeed.zero.GatheredParameters(self.tokentype_embeddings.weight, modifier_rank=0):
 	            self.init_method(self.tokentype_embeddings.weight)
-=======
-            with deepspeed.zero.GatheredParameters(self.tokentype_embeddings.weight, modifier_rank=0):
-                # Initialize the token-type embeddings.
-                self.init_method(self.tokentype_embeddings.weight)
->>>>>>> 8898261a
+
         else:
             self.tokentype_embeddings = None
 
@@ -207,15 +197,9 @@
         self.num_tokentypes = num_tokentypes
         self.tokentype_embeddings = torch.nn.Embedding(num_tokentypes,
                                                        self.hidden_size)
-<<<<<<< HEAD
         # Initialize the token-type embeddings.
         with deepspeed.zero.GatheredParameters(self.tokentype_embeddings.weight, modifier_rank=0):
         	self.init_method(self.tokentype_embeddings.weight)
-=======
-        with deepspeed.zero.GatheredParameters(self.tokentype_embeddings.weight, modifier_rank=0):
-            # Initialize the token-type embeddings.
-            self.init_method(self.tokentype_embeddings.weight)
->>>>>>> 8898261a
 
     def forward(self, input_ids, position_ids, tokentype_ids=None):
         # Embeddings.
