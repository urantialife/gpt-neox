--- conflicted
+++ resolved
@@ -74,8 +74,6 @@
 
     return language_model, language_model_key
 
-
-<<<<<<< HEAD
 class Pooler(MegatronModule):
     """Pooler layer.
 
@@ -297,9 +295,6 @@
         embeddings = super().forward(input_ids, position_ids, tokentype_ids=tokentype_ids)
         return embeddings, attention_mask
 
-
-=======
->>>>>>> 51892e41
 class TransformerLanguageModel(MegatronModule):
     """Transformer language model.
 
